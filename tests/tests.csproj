<Project Sdk="Microsoft.NET.Sdk">
  
  <PropertyGroup>
<<<<<<< HEAD
    <TargetFrameworks>net8.0;net9.0</TargetFrameworks>
=======
    <TargetFramework>net8.0</TargetFramework>
>>>>>>> bb8b6c16
    <LangVersion>latest</LangVersion>
    <ImplicitUsings>enable</ImplicitUsings>
    <Nullable>enable</Nullable>
  </PropertyGroup>

  <ItemGroup>
    <PackageReference Include="Microsoft.NET.Test.Sdk" Version="17.12.0" />
    <PackageReference Include="MSTest" Version="3.6.4" />
  </ItemGroup>

  <ItemGroup>
    <ProjectReference Include="..\src\Sisk.Core.csproj" />
  </ItemGroup>

  <ItemGroup>
    <Using Include="Microsoft.VisualStudio.TestTools.UnitTesting" />
  </ItemGroup>

</Project><|MERGE_RESOLUTION|>--- conflicted
+++ resolved
@@ -1,27 +1,23 @@
 <Project Sdk="Microsoft.NET.Sdk">
-  
-  <PropertyGroup>
-<<<<<<< HEAD
-    <TargetFrameworks>net8.0;net9.0</TargetFrameworks>
-=======
-    <TargetFramework>net8.0</TargetFramework>
->>>>>>> bb8b6c16
-    <LangVersion>latest</LangVersion>
-    <ImplicitUsings>enable</ImplicitUsings>
-    <Nullable>enable</Nullable>
-  </PropertyGroup>
 
-  <ItemGroup>
-    <PackageReference Include="Microsoft.NET.Test.Sdk" Version="17.12.0" />
-    <PackageReference Include="MSTest" Version="3.6.4" />
-  </ItemGroup>
+	<PropertyGroup>
+		<TargetFrameworks>net8.0;net9.0</TargetFrameworks>
+		<LangVersion>latest</LangVersion>
+		<ImplicitUsings>enable</ImplicitUsings>
+		<Nullable>enable</Nullable>
+	</PropertyGroup>
 
-  <ItemGroup>
-    <ProjectReference Include="..\src\Sisk.Core.csproj" />
-  </ItemGroup>
+	<ItemGroup>
+		<PackageReference Include="Microsoft.NET.Test.Sdk" Version="17.12.0" />
+		<PackageReference Include="MSTest" Version="3.6.4" />
+	</ItemGroup>
 
-  <ItemGroup>
-    <Using Include="Microsoft.VisualStudio.TestTools.UnitTesting" />
-  </ItemGroup>
+	<ItemGroup>
+		<ProjectReference Include="..\src\Sisk.Core.csproj" />
+	</ItemGroup>
+
+	<ItemGroup>
+		<Using Include="Microsoft.VisualStudio.TestTools.UnitTesting" />
+	</ItemGroup>
 
 </Project>